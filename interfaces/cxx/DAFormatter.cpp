/******************************************************************************
*                                                                             *
* DIFFERENTIAL ALGEBRA CORE ENGINE                                            *
*                                                                             *
*******************************************************************************
*                                                                             *
* Copyright 2016 Politecnico di Milano (2014 Dinamica Srl)                    *
* Licensed under the Apache License, Version 2.0 (the "License");             *
* you may not use this file except in compliance with the License.            *
* You may obtain a copy of the License at                                     *
*                                                                             *
*    http://www.apache.org/licenses/LICENSE-2.0                               *
*                                                                             *
* Unless required by applicable law or agreed to in writing, software         *
* distributed under the License is distributed on an "AS IS" BASIS,           *
* WITHOUT WARRANTIES OR CONDITIONS OF ANY KIND, either express or implied.    *
* See the License for the specific language governing permissions and         *
* limitations under the License.                                              *
*                                                                             *
*******************************************************************************/

/*
 * DAFormatter.cpp
 *
 *  Created on: Oct 20, 2014
 *      Author: Dinamica Srl
 */

// C++ stdlib classes used only internally in the implementation
#include <sstream>

// DACE classes
#include "dace/config.h"
#include "dace/DAFormatter.h"
#include "dace/Monomial.h"
#include "dace/DA.h"

namespace DACE {

/*! Format a vector of DAs and return a string representation.
    By default, this function just formats each DA separated by std::endl.
    @param da Vector of DA objects
    @return Formatted string representation.
 */
std::string DAFormatter::operator()(const std::vector<DA> &da){
    std::ostringstream res;

    for(unsigned int i = 0; i < da.size(); i++)
        res << (*this)(da[i]) << std::endl;

    return res.str();
}

/*! Format a single DA using DA::toString() and return the string representation.
    @param da DA object
    @return Formatted string representation.
 */
std::string DADefaultFormatter::operator()(const DA &da) {
    return da.toString();
};

/// C code formatter. Expects an array p[var][n] containing the n-th power of independent variable var.
const DASimpleFormat DASimpleFormatter::C =           { "+",  "-",  "*",        "",     "p", "[",  "",  "][",  "]", " \\\n\t",     0, -1, 20, false };
/// C code formatter. Uses the pow function repeatedly and only expects an array x[var] containing the value of independent variable var.
const DASimpleFormat DASimpleFormatter::C_POW =       { "+",  "-",  "*",        "pow(", "x", "[",  "]", ",",   ")", " \\\n\t",     0,  0, 20, true  };
/// Fortran code formatter. Expects an array p(var,n) containing the n-th power of independent variable var.
const DASimpleFormat DASimpleFormatter::FORTRAN =     { "+",  "-",  "*",        "",     "p", "(",  "",  ",",   ")", " &\n     &",  1,  0, 20, false };
/// Fortran code formatter. Uses ** repeatedly and only expects an array x(var) containing the value of independent variable var.
const DASimpleFormat DASimpleFormatter::FORTRAN_POW = { "+",  "-",  "*",        "",     "x", "(",  ")", "**(", ")", " &\n     &",  1,  0, 20, true  };
/// Matlab code formatter. Expects an array p(var,n) containing the n-th power of independent variable var.
const DASimpleFormat DASimpleFormatter::MATLAB =      { "+",  "-",  ".*",       "",     "p", "(",  "",  ",",   ")", " ...\n\t",    1,  0, 20, false };
/// Matlab code formatter. Uses ^ repeatedly and only expects an array x(var) containing the value of independent variable var.
const DASimpleFormat DASimpleFormatter::MATLAB_POW =  { "+",  "-",  ".*",       "",     "x", "(",  ")", ".^(", ")", " ...\n\t",    1,  0, 20, true  };
/// Python code formatter. Expects a list p[var][n] containing the n-th power of independent variable var.
const DASimpleFormat DASimpleFormatter::PYTHON =      { "+",  "-",  "*",        "",     "p", "[",  "",  "][",  "]", " \\\n\t",     0, -1, 20, false };
/// Python code formatter. Expects a numpy array p[var,n] containing the n-th power of independent variable var.
const DASimpleFormat DASimpleFormatter::PYTHON_NP =   { "+",  "-",  "*",        "",     "p", "[",  "",  ",",   "]", " \\\n\t",     0, -1, 20, false };
/// Python code formatter. Uses ** repeatedly and only expects a list x[var] containing the value of independent variable var.
const DASimpleFormat DASimpleFormatter::PYTHON_POW =  { "+",  "-",  "*",        "",     "x", "[",  "]", "**(", ")", " \\\n\t",     0,  0, 20, true  };
/// LaTeX formatter. Outputs the polynomial as a nicely formatted equation.
const DASimpleFormat DASimpleFormatter::LATEX =       { " +", " -", " \\cdot ", "",     "x", "_{", "}", "^{",  "}", " \n\t",       1,  0, 20, true  };

/** Format a single DA and return a string representation.
    @param da DA object
    @return Formatted string representation.
 */
std::string DASimpleFormatter::operator()(const DA &da){
    const std::vector<Monomial> monomials = da.getMonomials();
    const size_t size = monomials.size();
    std::ostringstream res;

    res.precision(16);
    for(size_t i=0; i<size; i++) {
        if(monomials[i].m_coeff < 0)
            res << sf.neg << -monomials[i].m_coeff;
        else
            res << sf.pos << monomials[i].m_coeff;

        for(size_t j=0; j<monomials[i].m_jj.size(); j++) {
            if(monomials[i].m_jj[j] <= 0)
                continue;
            else if(sf.shorten && monomials[i].m_jj[j] == 1)
                res << sf.mul << sf.var << sf.pre_var << j+sf.first_var << sf.post_var;
            else
                res << sf.mul << sf.pre_pow << sf.var << sf.pre_var << j+sf.first_var << sf.post_var << sf.pow << monomials[i].m_jj[j]+sf.first_pow << sf.post_pow;
        }
        if((i+1)%sf.monperline == 0 && i+1<size)
            res << sf.linebreak;
    }

    return res.str();
}

<<<<<<< HEAD
}

/** @} */
=======
/** Format a vector of DAs and return a string representation.
    This just formats each DA in the vector one after the other.
    @param da vector of DA objects
    @return formatted string representation
 */
std::string DASimpleFormatter::format(const std::vector<DA> &da){
    std::ostringstream res;

    for(unsigned int i=0; i<da.size(); i++)
        res << format(da[i]) << std::endl;

    return res.str();
}

}
>>>>>>> effb8b01
<|MERGE_RESOLUTION|>--- conflicted
+++ resolved
@@ -111,24 +111,4 @@
     return res.str();
 }
 
-<<<<<<< HEAD
-}
-
-/** @} */
-=======
-/** Format a vector of DAs and return a string representation.
-    This just formats each DA in the vector one after the other.
-    @param da vector of DA objects
-    @return formatted string representation
- */
-std::string DASimpleFormatter::format(const std::vector<DA> &da){
-    std::ostringstream res;
-
-    for(unsigned int i=0; i<da.size(); i++)
-        res << format(da[i]) << std::endl;
-
-    return res.str();
-}
-
-}
->>>>>>> effb8b01
+}